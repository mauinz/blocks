import logging
import pprint
import sys
import math
import dill
import numpy

import theano
from six.moves import input
from theano import tensor

from blocks.bricks import Tanh, application
from blocks.bricks.lookup import LookupTable
from blocks.bricks.recurrent import GatedRecurrent, Bidirectional
from blocks.bricks.attention import SequenceContentAttention
from blocks.bricks.parallel import Fork
from blocks.bricks.sequence_generators import (
    SequenceGenerator, LinearReadout, SoftmaxEmitter, LookupFeedback)
from blocks.graph import ComputationGraph
from blocks.datasets import (
    DataStreamMapping, BatchDataStream, PaddingDataStream,
    DataStreamFilter)
from blocks.datasets.text import OneBillionWord
from blocks.datasets.schemes import ConstantScheme
from blocks.algorithms import GradientDescent, SteepestDescent
from blocks.initialization import Orthogonal, IsotropicGaussian, Constant
from blocks.monitoring import aggregation
from blocks.extensions import FinishAfter, Printing, Timing
from blocks.extensions.saveload import SerializeMainLoop, LoadFromDump
from blocks.extensions.monitoring import TrainingDataMonitoring
from blocks.main_loop import MainLoop
from blocks.select import Selector
from blocks.filter import VariableFilter
from blocks.utils import named_copy, unpack, dict_union

sys.setrecursionlimit(100000)
floatX = theano.config.floatX
logger = logging.getLogger(__name__)

# Dictionaries
all_chars = ([chr(ord('a') + i) for i in range(26)] +
             [chr(ord('0') + i) for i in range(10)] +
             [',', '.', '!', '?', '<UNK>'] +
             [' ', '<S>', '</S>'])
code2char = dict(enumerate(all_chars))
char2code = {v: k for k, v in code2char.items()}


def reverse_words(sample):
    sentence = sample[0]
    result = []
    word_start = -1
    for i, code in enumerate(sentence):
        if code >= char2code[' ']:
            if word_start >= 0:
                result.extend(sentence[i - 1:word_start - 1:-1])
                word_start = -1
            result.append(code)
        else:
            if word_start == -1:
                word_start = i
    return (result,)


class Transition(GatedRecurrent):
    def __init__(self, attended_dim, **kwargs):
        super(Transition, self).__init__(**kwargs)
        self.attended_dim = attended_dim

    @application(contexts=['attended', 'attended_mask'])
    def apply(self, *args, **kwargs):
        for context in Transition.apply.contexts:
            kwargs.pop(context)
        return super(Transition, self).apply(*args, **kwargs)

    @apply.delegate
    def apply_delegate(self):
        return super(Transition, self).apply

    def get_dim(self, name):
        if name == 'attended':
            return self.attended_dim
        if name == 'attended_mask':
            return 0
        return super(Transition, self).get_dim(name)


def main(mode, save_path, num_batches, from_dump):
    if mode == "train":
        # Experiment configuration
        dimension = 100
        readout_dimension = len(char2code)

        # Data processing pipeline
        data_stream = DataStreamMapping(
            mapping=lambda data: tuple(array.T for array in data),
            data_stream=PaddingDataStream(
                BatchDataStream(
                    iteration_scheme=ConstantScheme(10),
                    data_stream=DataStreamMapping(
                        mapping=reverse_words,
                        add_sources=("targets",),
                        data_stream=DataStreamFilter(
                            predicate=lambda data: len(data[0]) <= 100,
                            data_stream=OneBillionWord(
                                "training", [99], char2code,
                                level="character", preprocess=str.lower)
                            .get_default_stream())))))

        # Build the model
        chars = tensor.lmatrix("features")
        chars_mask = tensor.matrix("features_mask")
        targets = tensor.lmatrix("targets")
        targets_mask = tensor.matrix("targets_mask")

        encoder = Bidirectional(
            GatedRecurrent(dim=dimension, activation=Tanh()),
            weights_init=Orthogonal())
        encoder.initialize()
        fork = Fork([name for name in encoder.prototype.apply.sequences
                     if name != 'mask'],
                    weights_init=IsotropicGaussian(0.1),
                    biases_init=Constant(0))
        fork.input_dim = dimension
        fork.fork_dims = {name: dimension for name in fork.fork_names}
        fork.initialize()
        lookup = LookupTable(readout_dimension, dimension,
                             weights_init=IsotropicGaussian(0.1))
        lookup.initialize()
        transition = Transition(
            activation=Tanh(),
            dim=dimension, attended_dim=2 * dimension, name="transition")
        attention = SequenceContentAttention(
            state_names=transition.apply.states,
            match_dim=dimension, name="attention")
        readout = LinearReadout(
            readout_dim=readout_dimension, source_names=["states"],
            emitter=SoftmaxEmitter(name="emitter"),
            feedbacker=LookupFeedback(readout_dimension, dimension),
            name="readout")
        generator = SequenceGenerator(
            readout=readout, transition=transition, attention=attention,
            weights_init=IsotropicGaussian(0.1), biases_init=Constant(0),
            name="generator")
        generator.push_initialization_config()
        transition.weights_init = Orthogonal()
        generator.initialize()
        bricks = [encoder, fork, lookup, generator]

        # Give an idea of what's going on.
        params = Selector(bricks).get_params()
        logger.info("Parameters:\n" +
                    pprint.pformat(
                        [(key, value.get_value().shape) for key, value
                         in params.items()],
                        width=120))

        # Build the cost computation graph.
        batch_cost = generator.cost(
            targets, targets_mask,
            attended=encoder.apply(
                **dict_union(
                    fork.apply(lookup.lookup(chars), return_dict=True),
                    mask=chars_mask)),
            attended_mask=chars_mask).sum()
        batch_size = named_copy(chars.shape[1], "batch_size")
        cost = aggregation.mean(batch_cost,  batch_size)
        cost.name = "sequence_log_likelihood"
        logger.info("Cost graph is built")

        # Fetch variables useful for debugging
        max_length = named_copy(chars.shape[0], "max_length")
        cost_per_character = named_copy(
            aggregation.mean(batch_cost, batch_size * max_length),
            "character_log_likelihood")
        cg = ComputationGraph(cost)
        energies = unpack(
            VariableFilter(application=readout.readout, name="output")(
                cg.variables),
            singleton=True)
        min_energy = named_copy(energies.min(), "min_energy")
        max_energy = named_copy(energies.max(), "max_energy")
        (activations,) = VariableFilter(
            application=generator.transition.apply,
            name="states")(cg.variables)
        (inputs,) = VariableFilter(
            application=generator.transition.apply,
            name="inputs")(cg.variables)
        (weights,) = VariableFilter(
            application=generator.cost, name="weights")(cg.variables)
        (attended,) = VariableFilter(
            application=generator.cost, name="attended$")(cg.variables)

        # Define the training algorithm.
        algorithm = GradientDescent(
            cost=cost, step_rule=SteepestDescent(0.001))

        observables = [
            cost, min_energy, max_energy, algorithm.total_gradient_norm,
            batch_size, max_length, cost_per_character]
        for name, param in params.items():
            observables.append(named_copy(
                param.norm(2), name + "_norm"))
            observables.append(named_copy(
                algorithm.gradients[param].norm(2), name + "_grad_norm"))

        main_loop = MainLoop(
            model=bricks,
            data_stream=data_stream,
            algorithm=algorithm,
            extensions=([LoadFromDump(from_dump)] if from_dump else []) +
            [Timing(),
                TrainingDataMonitoring(observables, after_every_batch=True),
                FinishAfter(after_n_batches=num_batches)
                .add_condition(
                    "after_batch",
                    lambda log:
                        math.isnan(log.current_row.total_gradient_norm)),
                SerializeMainLoop(save_path, every_n_batches=500),
                Printing(every_n_batches=1)])
        main_loop.run()
    elif mode == "test":
        with open(save_path, "rb") as source:
            encoder, fork, lookup, generator = dill.load(source)
        logger.info("Model is loaded")
        chars = tensor.lmatrix("features")
        generated = generator.generate(
            n_steps=3 * chars.shape[0], batch_size=chars.shape[1],
            attended=encoder.apply(
                **dict_union(fork.apply(lookup.lookup(chars),
                             return_dict=True))),
            attended_mask=tensor.ones(chars.shape))
        sample_function = ComputationGraph(generated).get_theano_function()
        logging.info("Sampling function is compiled")

        while True:
            line = input("Enter a sentence\n")
            batch_size = int(input("Enter a number of samples\n"))
<<<<<<< HEAD
            encoded_input = [char2code.get(char, char2code["<UNK>"])
                             for char in line.lower().strip()]
            encoded_input = [char2code['<S>']] + encoded_input + [char2code['</S>']]
            print "Encoder input:", encoded_input
            target = reverse_words((encoded_input,))[0]
            print "Target: ", target
=======
            encoded_input = [char2code[char] for char in line.lower().strip()]
            encoded_input = ([char2code['<S>']] + encoded_input +
                             [char2code['</S>']])
            print("Encoder input:", encoded_input)
            print("Target:", reverse_words((encoded_input,)))
>>>>>>> cfa05cb6
            states, samples, glimpses, weights, costs = sample_function(
                numpy.repeat(numpy.array(encoded_input)[:, None],
                             batch_size, axis=1))

            messages = []
            for i in range(samples.shape[1]):
                sample = list(samples[:, i])
                try:
                    true_length = sample.index(char2code['</S>']) + 1
                except ValueError:
                    true_length = len(sample)
                sample = sample[:true_length]
                cost = costs[:true_length, i].sum()
                message = "({})".format(cost)
                message += "".join(code2char[code] for code in sample)
                if sample == target:
                    message += " CORRECT!"
                messages.append((cost, message))
            messages.sort(key=lambda tuple_: -tuple_[0])
            for _, message in messages:
                print(message)<|MERGE_RESOLUTION|>--- conflicted
+++ resolved
@@ -234,22 +234,16 @@
         logging.info("Sampling function is compiled")
 
         while True:
+            # Python 2-3 compatibility
             line = input("Enter a sentence\n")
             batch_size = int(input("Enter a number of samples\n"))
-<<<<<<< HEAD
             encoded_input = [char2code.get(char, char2code["<UNK>"])
                              for char in line.lower().strip()]
-            encoded_input = [char2code['<S>']] + encoded_input + [char2code['</S>']]
+            encoded_input = ([char2code['<S>']] + encoded_input +
+                             [char2code['</S>']])
             print "Encoder input:", encoded_input
             target = reverse_words((encoded_input,))[0]
             print "Target: ", target
-=======
-            encoded_input = [char2code[char] for char in line.lower().strip()]
-            encoded_input = ([char2code['<S>']] + encoded_input +
-                             [char2code['</S>']])
-            print("Encoder input:", encoded_input)
-            print("Target:", reverse_words((encoded_input,)))
->>>>>>> cfa05cb6
             states, samples, glimpses, weights, costs = sample_function(
                 numpy.repeat(numpy.array(encoded_input)[:, None],
                              batch_size, axis=1))
